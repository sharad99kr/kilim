--- conflicted
+++ resolved
@@ -20,649 +20,21 @@
  * pausable execute method.
  * 
  */
-<<<<<<< HEAD
-public abstract class Task implements Runnable, EventSubscriber
-{
-	public volatile int currentThread;
-
-	static PauseReason yieldReason = new YieldReason();
-	/**
-	 * Task id, automatically generated
-	 */
-	public final int id;
-	static final AtomicInteger idSource = new AtomicInteger();
-
-	/**
-	 * The stack manager in charge of rewinding and unwinding the stack when
-	 * Task.pause() is called.
-	 */
-	protected Fiber fiber;
-
-	/**
-	 * The reason for pausing (duh) and performs the role of a await condition
-	 * in CCS. This object is responsible for resuming the task.
-	 * 
-	 * @see kilim.PauseReason
-	 */
-	protected PauseReason pauseReason;
-
-	/**
-	 * running = true when it is put on the schdulers run Q (by Task.resume()).
-	 * The Task.runExecute() method is called at some point; 'running' remains
-	 * true until the end of runExecute (where it is reset), at which point a
-	 * fresh decision is made whether the task needs to continue running.
-	 */
-	protected AtomicBoolean running = new AtomicBoolean(false);
-	protected boolean done = false;
-
-	/**
-	 * The thread in which to resume this task. Ideally, we shouldn't have any
-	 * preferences, but using locks in pausable methods will require the task to
-	 * be pinned to a thread.
-	 * 
-	 * @see kilim.ReentrantLock
-	 */
-	volatile int preferredResumeThread = -1;
-
-	private int tid;
-	/**
-	 * @see Task#preferredResumeThread
-	 */
-	int numActivePins;
-
-	/**
-	 * @see #informOnExit(Mailbox)
-	 */
-	private LinkedList<Mailbox<ExitMsg>> exitMBs;
-
-	/**
-	 * The object responsible for handing this task to a thread when the task is
-	 * runnable.
-	 */
-	protected Scheduler scheduler;
-
-	public Object exitResult = "OK";
-
-	// TODO: move into a separate timer service or into the schduler.
-	public final static Timer timer = new Timer(true);
-
-	public Task()
-	{
-		id = idSource.incrementAndGet();
-		fiber = new Fiber(this);
-	}
-
-	public int id()
-	{
-		return id;
-	}
-
-	public synchronized Task setScheduler(Scheduler s)
-	{
-		// if (running) {
-		// throw new
-		// AssertionError("Attempt to change task's scheduler while it is running");
-		// }
-		scheduler = s;
-		return this;
-	}
-
-	public synchronized Scheduler getScheduler()
-	{
-		return scheduler;
-	}
-
-	public void resumeOnScheduler(Scheduler s) throws Pausable
-	{
-		if (scheduler == s) return;
-		scheduler = s;
-		Task.yield();
-	}
-
-	/**
-	 * Used to start the task; the task doesn't resume on its own. Custom
-	 * schedulers must be set (@see #setScheduler(Scheduler)) before start() is
-	 * called.
-	 * 
-	 * @return
-	 */
-	public Task start()
-	{
-		if (scheduler == null)
-		{
-			setScheduler(Scheduler.getDefaultScheduler());
-		}
-		resume();
-		return this;
-	}
-
-	/**
-	 * The generated code calls Fiber.upEx, which in turn calls this to find out
-	 * out where the current method is w.r.t the closest _runExecute method.
-	 * 
-	 * @return the number of stack frames above _runExecute(), not including
-	 *         this method
-	 */
-	public int getStackDepth()
-	{
-		StackTraceElement[] stes;
-		stes = new Exception().getStackTrace();
-		int len = stes.length;
-		for (int i = 0; i < len; i++)
-		{
-			StackTraceElement ste = stes[i];
-			if (ste.getMethodName().equals("run") && ste.getClassName().equals("kilim.Task"))
-			{
-				// discounting WorkerThread.run, Task._runExecute, and
-				// Scheduler.getStackDepth
-				return i - 1;
-			}
-		}
-		throw new AssertionError("Expected task to be run by WorkerThread");
-	}
-
-	public void onEvent(EventPublisher ep, Event e)
-	{
-		resume();
-	}
-	
-	public Thread getExecutionThread()
-	{
-		return Thread.currentThread();
-	}
-
-	/**
-	 * Add itself to scheduler if it is neither already running nor done.
-	 * 
-	 * @return True if it scheduled itself.
-	 */
-	public boolean resume()
-	{
-		if (scheduler == null) return false;
-
-		boolean doSchedule = false;
-		// We don't check pauseReason while resuming (to verify whether
-		// it is worth returning to a pause state. The code at the top of stack
-		// will be doing that anyway.
-		if (done || running.get()) 
-        	return false;
-		doSchedule = true;
-		running.set(true);
-				
-		if (doSchedule)
-		{					
-			if (preferredResumeThread == -1)
-				scheduler.schedule(this);
-			else			
-				scheduler.schedule(preferredResumeThread, this);			
-		}
-		return doSchedule;
-	}
-
-	public void informOnExit(Mailbox<ExitMsg> exit)
-	{
-		if (isDone())
-		{
-			exit.putnb(new ExitMsg(this, exitResult));
-			return;
-		}
-		synchronized (this)
-		{
-			if (exitMBs == null) exitMBs = new LinkedList<Mailbox<ExitMsg>>();
-			exitMBs.add(exit);
-		}
-	}
-
-	/**
-	 * This is a placeholder that doesn't do anything useful. Weave replaces the
-	 * call in the bytecode from invokestateic Task.getCurrentTask to load fiber
-	 * getfield task
-	 */
-	public static Task getCurrentTask() throws Pausable
-	{
-		return null;
-	}
-
-	/**
-	 * Analogous to System.exit, except an Object can be used as the exit value
-	 */
-
-	public static void exit(Object aExitValue) throws Pausable
-	{
-	}
-
-	public static void exit(Object aExitValue, Fiber f)
-	{
-		assert f.pc == 0 : "f.pc != 0";
-		f.task.setPauseReason(new TaskDoneReason(aExitValue));
-		f.togglePause();
-	}
-
-	/**
-	 * Exit the task with a throwable indicating an error condition. The value
-	 * is conveyed through the exit mailslot (see informOnExit). All exceptions
-	 * trapped by the task scheduler also set the error result.
-	 */
-	public static void errorExit(Throwable ex) throws Pausable
-	{
-	}
-
-	public static void errorExit(Throwable ex, Fiber f)
-	{
-		assert f.pc == 0 : "fc.pc != 0";
-		f.task.setPauseReason(new TaskDoneReason(ex));
-		f.togglePause();
-	}
-
-	public static void errNotWoven()
-	{
-		System.err
-		.println("############################################################");
-		System.err
-		.println("Task has either not been woven or the classpath is incorrect");
-		System.err
-		.println("############################################################");
-		Thread.dumpStack();
-		System.exit(0);
-	}
-
-	public static void errNotWoven(Task t)
-	{
-		System.err
-		.println("############################################################");
-		System.err.println("Task " + t.getClass()
-				+ " has either not been woven or the classpath is incorrect");
-		System.err
-		.println("############################################################");
-		Thread.dumpStack();
-		System.exit(0);
-	}
-
-	static class ArgState extends kilim.State
-	{
-		Object mthd;
-		Object obj;
-		Object[] fargs;
-	}
-
-	/**
-	 * Invoke a pausable method via reflection. Equivalent to Method.invoke().
-	 * 
-	 * @param mthd
-	 *            : The method to be invoked. (Implementation note: the
-	 *            corresponding woven method is invoked instead).
-	 * @param target
-	 *            : The object on which the method is invoked. Can be null if
-	 *            the method is static.
-	 * @param args
-	 *            : Arguments to the method
-	 * @return
-	 * @throws Pausable
-	 * @throws IllegalAccessException
-	 * @throws IllegalArgumentException
-	 * @throws InvocationTargetException
-	 */
-	public static Object invoke(Method mthd, Object target, Object... args)
-			throws Pausable, IllegalAccessException, IllegalArgumentException,
-			InvocationTargetException
-			{
-		Fiber f = getCurrentTask().fiber;
-		Object[] fargs;
-		if (f.pc == 0)
-		{
-			mthd = getWovenMethod(mthd);
-			// Normal invocation.
-			if (args == null)
-			{
-				fargs = new Object[1];
-			}
-			else
-			{
-				fargs = new Object[args.length + 1]; // for fiber
-				System.arraycopy(args, 0, fargs, 0, args.length);
-			}
-			fargs[fargs.length - 1] = f;
-		}
-		else
-		{
-			// Resuming from a previous yield
-			ArgState as = (ArgState) f.getState();
-			mthd = (Method) as.mthd;
-			target = as.obj;
-			fargs = as.fargs;
-		}
-		f.down();
-		Object ret = mthd.invoke(target, fargs);
-		switch (f.up())
-		{
-			case Fiber.NOT_PAUSING__NO_STATE:
-			case Fiber.NOT_PAUSING__HAS_STATE:
-				return ret;
-			case Fiber.PAUSING__NO_STATE:
-				ArgState as = new ArgState();
-				as.obj = target;
-				as.fargs = fargs;
-				as.pc = 1;
-				as.mthd = mthd;
-				f.setState(as);
-				return null;
-			case Fiber.PAUSING__HAS_STATE:
-				return null;
-		}
-		throw new IllegalAccessException("Internal Error");
-			}
-
-	// Given a method corresp. to "f(int)", return the equivalent woven method
-	// for "f(int, kilim.Fiber)"
-	private static Method getWovenMethod(Method m)
-	{
-		Class<?>[] ptypes = m.getParameterTypes();
-		if (!(ptypes.length > 0 && ptypes[ptypes.length - 1].getName().equals(
-				"kilim.Fiber")))
-		{
-			// The last param is not "Fiber", so m is not woven.
-			// Get the woven method corresponding to m(..., Fiber)
-			boolean found = false;
-			LOOP: for (Method wm : m.getDeclaringClass().getDeclaredMethods())
-			{
-				if (wm != m && wm.getName().equals(m.getName()))
-				{
-					// names match. Check if the wm has the exact parameter
-					// types as m, plus a fiber.
-					Class<?>[] wptypes = wm.getParameterTypes();
-					if (wptypes.length != ptypes.length + 1
-							|| !(wptypes[wptypes.length - 1].getName()
-									.equals("kilim.Fiber"))) continue LOOP;
-					for (int i = 0; i < ptypes.length; i++)
-					{
-						if (ptypes[i] != wptypes[i]) continue LOOP;
-					}
-					m = wm;
-					found = true;
-					break;
-				}
-			}
-			if (!found)
-			{
-				throw new IllegalArgumentException(
-						"Found no pausable method corresponding to supplied method: "
-								+ m);
-			}
-		}
-		return m;
-	}
-
-	/**
-	 * @param millis
-	 *            to sleep. Like thread.sleep, except it doesn't throw an
-	 *            interrupt, and it doesn't hog the java thread.
-	 */
-	public static void sleep(final long millis) throws Pausable
-	{
-		// create a temp mailbox, and wait on it.
-		final Mailbox<Integer> sleepmb = new Mailbox<Integer>(1); // TODO: will
-		// need a
-		// better
-		// mechanism
-		// for
-		// monitoring
-		// later on.
-		timer.schedule(new TimerTask()
-		{
-			public void run()
-			{
-				sleepmb.putnb(0);
-			}
-		}, millis);
-		sleepmb.get(); // block until a message posted
-	}
-
-	/**
-	 * Yield cooperatively to the next task waiting to use the thread.
-	 */
-	public static void yield() throws Pausable
-	{
-		errNotWoven();
-	}
-
-	public static void yield(Fiber f)
-	{
-		if (f.pc == 0)
-		{
-			f.task.setPauseReason(yieldReason);
-		}
-		else
-		{
-			f.task.setPauseReason(null);
-		}
-		f.togglePause();
-		f.task.checkKill();
-	}
-
-	/**
-	 * Ask the current task to pause with a reason object, that is responsible
-	 * for resuming the task when the reason (for pausing) is not valid any
-	 * more.
-	 * 
-	 * @param pauseReason
-	 *            the reason
-	 */
-	public static void pause(PauseReason pauseReason) throws Pausable
-	{
-		errNotWoven();
-	}
-
-	public static void pause(PauseReason pauseReason, Fiber f)
-	{
-		if (f.pc == 0)
-		{
-			f.task.setPauseReason(pauseReason);
-		}
-		else
-		{
-			f.task.setPauseReason(null);
-		}
-		f.togglePause();
-		f.task.checkKill();
-	}
-
-	/*
-	 * This is the fiber counterpart to the execute() method that allows us to
-	 * detec when a subclass has not been woven.
-	 * 
-	 * If the subclass has not been woven, it won't have an execute method of
-	 * the following form, and this method will be called instead.
-	 */
-	public void execute() throws Pausable, Exception
-	{
-		errNotWoven(this);
-	}
-
-	public void execute(Fiber f) throws Exception
-	{
-		errNotWoven(this);
-	}
-
-	public String toString()
-	{
-		return "" + id + "(running=" + running + ",pr=" + pauseReason + ")";
-	}
-
-	public String dump()
-	{
-		synchronized (this)
-		{
-			return "" + id + "(running=" + running + ", pr=" + pauseReason
-					+ ")";
-		}
-	}
-
-	public void pinToThread()
-	{
-		numActivePins++;
-	}
-
-	public void unpinFromThread()
-	{
-		numActivePins--;
-	}
-
-	final protected void setPauseReason(PauseReason pr)
-	{
-		pauseReason = pr;
-	}
-
-	public final PauseReason getPauseReason()
-	{
-		return pauseReason;
-	}
-
-	public boolean isDone()
-	{
-		return done;
-	}
-	
-	protected void setTid(int tid)
-	{
-		this.tid = tid;
-	}
-	
-	/**
-	 * Called by WorkerThread, it is the wrapper that performs pre and post
-	 * execute processing (in addition to calling the execute(fiber) method of
-	 * the task.
-	 */
-	public void run() throws NotPausable
-	{
-		Scheduler.setCurrentTask(this);
-		Fiber f = fiber;
-		boolean isDone = false;
-		try
-		{
-			currentThread = AffineThreadPool.getCurrentThreadId();				
-			assert (preferredResumeThread == -1 || preferredResumeThread == tid) : "Resumed "
-			+ id + " in incorrect thread. ";
-			// start execute. fiber is wound to the beginning.
-			execute(f.begin());
-
-			// execute() done. Check fiber if it is pausing and reset it.
-			isDone = f.end() || (pauseReason instanceof TaskDoneReason);
-			assert (pauseReason == null && isDone)
-			|| (pauseReason != null && !isDone) : "pauseReason:"
-			+ pauseReason + ",isDone =" + isDone;
-		}
-		catch (Throwable th)
-		{
-			th.printStackTrace();
-			// Definitely done
-			setPauseReason(new TaskDoneReason(th));
-			isDone = true;
-		}
-
-		if (isDone)
-		{
-			done = true;
-			// inform on exit
-			if (numActivePins > 0)
-			{
-				throw new AssertionError("Task ended but has active locks");
-			}
-			if (exitMBs != null)
-			{
-				if (pauseReason instanceof TaskDoneReason)
-				{
-					exitResult = ((TaskDoneReason) pauseReason).exitObj;
-				}
-				ExitMsg msg = new ExitMsg(this, exitResult);
-				for (Mailbox<ExitMsg> exitMB : exitMBs)
-				{
-					exitMB.putnb(msg);
-				}
-			}
-			preferredResumeThread = -1;
-		}
-		else
-		{
-			if (tid >= 0)
-			{ // it is null for generators
-				if (numActivePins > 0)
-				{											
-					preferredResumeThread = tid;
-				}
-				else
-				{
-					assert numActivePins == 0 : "numActivePins == "
-							+ numActivePins;
-					preferredResumeThread = -1;
-				}				
-			}
-
-			PauseReason pr = this.pauseReason;
-			running.set(false);
-			currentThread  = 0;			
-			// The task has been in "running" mode until now, and may have
-			// missed
-			// notifications to the pauseReason object (that is, it would have
-			// resisted calls to resume(). If the pauseReason is not valid any
-			// more, we'll resume.
-			if (!pr.isValid(this))
-			{
-				// NOTE: At this point, another event could trigger resumption
-				// before the following resume() can kick in. Additionally,
-				// it is possible that the task could process all pending
-				// events, so the following call to resume() may be spurious.
-				// Cell/Mailbox's get/put watch out for spurious resumptions.
-				resume();
-			}
-		}
-	}
-
-	public ExitMsg joinb()
-	{
-		Mailbox<ExitMsg> mb = new Mailbox<ExitMsg>();
-		informOnExit(mb);
-		return mb.getb();
-	}
-
-	public ExitMsg join() throws Pausable
-	{
-		Mailbox<ExitMsg> mb = new Mailbox<ExitMsg>();
-		informOnExit(mb);
-		return mb.get();
-	}
-
-	@Override
-	public boolean equals(Object obj)
-	{
-		return obj == this;
-	}
-
-	@Override
-	public int hashCode()
-	{
-		return id;
-	}
-
-	public void checkKill()
-	{
-	}
-
-=======
 public abstract class Task implements Runnable, EventSubscriber {
-    public volatile int currentThread;
-
-    static PauseReason yieldReason = new YieldReason();
+    public volatile int                  currentThread;
+
+    static PauseReason                   yieldReason           = new YieldReason();
     /**
      * Task id, automatically generated
      */
-    public final int id;
-    static final AtomicInteger idSource = new AtomicInteger();
+    public final int                     id;
+    static final AtomicInteger           idSource              = new AtomicInteger();
 
     /**
      * The stack manager in charge of rewinding and unwinding the stack when
      * Task.pause() is called.
      */
-    protected Fiber fiber;
+    protected Fiber                      fiber;
 
     /**
      * The reason for pausing (duh) and performs the role of a await condition
@@ -670,7 +42,7 @@
      * 
      * @see kilim.PauseReason
      */
-    protected PauseReason pauseReason;
+    protected PauseReason                pauseReason;
 
     /**
      * running = true when it is put on the schdulers run Q (by Task.resume()).
@@ -678,8 +50,8 @@
      * true until the end of runExecute (where it is reset), at which point a
      * fresh decision is made whether the task needs to continue running.
      */
-    protected AtomicBoolean running = new AtomicBoolean(false);
-    protected volatile boolean done = false;
+    protected AtomicBoolean              running               = new AtomicBoolean(false);
+    protected volatile boolean           done                  = false;
 
     /**
      * The thread in which to resume this task. Ideally, we shouldn't have any
@@ -688,13 +60,13 @@
      * 
      * @see kilim.ReentrantLock
      */
-    volatile int preferredResumeThread = -1;
-
-    private int tid;
+    volatile int                         preferredResumeThread = -1;
+
+    private int                          tid;
     /**
      * @see Task#preferredResumeThread
      */
-    int numActivePins;
+    int                                  numActivePins;
 
     /**
      * @see #informOnExit(Mailbox)
@@ -705,15 +77,15 @@
      * The object responsible for handing this task to a thread when the task is
      * runnable.
      */
-    protected Scheduler scheduler;
-
-    public Object exitResult = "OK";
+    protected Scheduler                  scheduler;
+
+    public Object                        exitResult            = "OK";
 
     // TODO: move into a separate timer service or into the schduler.
-    public final static Timer timer = new Timer(true);
+    public final static Timer            timer                 = new Timer(true);
 
     // new timer service
-    public kilim.timerhelper.Timer timer_new = new kilim.timerhelper.Timer(this);
+    public kilim.timerhelper.Timer       timer_new             = new kilim.timerhelper.Timer(this);
 
     public Task() {
         id = idSource.incrementAndGet();
@@ -764,7 +136,7 @@
      * out where the current method is w.r.t the closest _runExecute method.
      * 
      * @return the number of stack frames above _runExecute(), not including
-     *         this method
+     * this method
      */
     public int getStackDepth() {
         StackTraceElement[] stes;
@@ -865,30 +237,25 @@
     }
 
     public static void errNotWoven() {
-        System.err
-                .println("############################################################");
-        System.err
-                .println("Task has either not been woven or the classpath is incorrect");
-        System.err
-                .println("############################################################");
+        System.err.println("############################################################");
+        System.err.println("Task has either not been woven or the classpath is incorrect");
+        System.err.println("############################################################");
         Thread.dumpStack();
         System.exit(0);
     }
 
     public static void errNotWoven(Task t) {
-        System.err
-                .println("############################################################");
+        System.err.println("############################################################");
         System.err.println("Task " + t.getClass()
                 + " has either not been woven or the classpath is incorrect");
-        System.err
-                .println("############################################################");
+        System.err.println("############################################################");
         Thread.dumpStack();
         System.exit(0);
     }
 
     static class ArgState extends kilim.State {
-        Object mthd;
-        Object obj;
+        Object   mthd;
+        Object   obj;
         Object[] fargs;
     }
 
@@ -896,13 +263,13 @@
      * Invoke a pausable method via reflection. Equivalent to Method.invoke().
      * 
      * @param mthd
-     *            : The method to be invoked. (Implementation note: the
-     *            corresponding woven method is invoked instead).
+     * : The method to be invoked. (Implementation note: the corresponding woven
+     * method is invoked instead).
      * @param target
-     *            : The object on which the method is invoked. Can be null if
-     *            the method is static.
+     * : The object on which the method is invoked. Can be null if the method is
+     * static.
      * @param args
-     *            : Arguments to the method
+     * : Arguments to the method
      * @return
      * @throws Pausable
      * @throws IllegalAccessException
@@ -910,8 +277,10 @@
      * @throws InvocationTargetException
      */
     public static Object invoke(Method mthd, Object target, Object... args)
-            throws Pausable, IllegalAccessException, IllegalArgumentException,
-            InvocationTargetException {
+                                                                           throws Pausable,
+                                                                           IllegalAccessException,
+                                                                           IllegalArgumentException,
+                                                                           InvocationTargetException {
         Fiber f = getCurrentTask().fiber;
         Object[] fargs;
         if (f.pc == 0) {
@@ -934,19 +303,19 @@
         f.down();
         Object ret = mthd.invoke(target, fargs);
         switch (f.up()) {
-        case Fiber.NOT_PAUSING__NO_STATE:
-        case Fiber.NOT_PAUSING__HAS_STATE:
-            return ret;
-        case Fiber.PAUSING__NO_STATE:
-            ArgState as = new ArgState();
-            as.obj = target;
-            as.fargs = fargs;
-            as.pc = 1;
-            as.mthd = mthd;
-            f.setState(as);
-            return null;
-        case Fiber.PAUSING__HAS_STATE:
-            return null;
+            case Fiber.NOT_PAUSING__NO_STATE:
+            case Fiber.NOT_PAUSING__HAS_STATE:
+                return ret;
+            case Fiber.PAUSING__NO_STATE:
+                ArgState as = new ArgState();
+                as.obj = target;
+                as.fargs = fargs;
+                as.pc = 1;
+                as.mthd = mthd;
+                f.setState(as);
+                return null;
+            case Fiber.PAUSING__HAS_STATE:
+                return null;
         }
         throw new IllegalAccessException("Internal Error");
     }
@@ -955,8 +324,7 @@
     // for "f(int, kilim.Fiber)"
     private static Method getWovenMethod(Method m) {
         Class<?>[] ptypes = m.getParameterTypes();
-        if (!(ptypes.length > 0 && ptypes[ptypes.length - 1].getName().equals(
-                "kilim.Fiber"))) {
+        if (!(ptypes.length > 0 && ptypes[ptypes.length - 1].getName().equals("kilim.Fiber"))) {
             // The last param is not "Fiber", so m is not woven.
             // Get the woven method corresponding to m(..., Fiber)
             boolean found = false;
@@ -966,8 +334,7 @@
                     // types as m, plus a fiber.
                     Class<?>[] wptypes = wm.getParameterTypes();
                     if (wptypes.length != ptypes.length + 1
-                            || !(wptypes[wptypes.length - 1].getName()
-                                    .equals("kilim.Fiber")))
+                            || !(wptypes[wptypes.length - 1].getName().equals("kilim.Fiber")))
                         continue LOOP;
                     for (int i = 0; i < ptypes.length; i++) {
                         if (ptypes[i] != wptypes[i])
@@ -979,9 +346,8 @@
                 }
             }
             if (!found) {
-                throw new IllegalArgumentException(
-                        "Found no pausable method corresponding to supplied method: "
-                                + m);
+                throw new IllegalArgumentException("Found no pausable method corresponding to supplied method: "
+                        + m);
             }
         }
         return m;
@@ -989,8 +355,8 @@
 
     /**
      * @param millis
-     *            to sleep. Like thread.sleep, except it doesn't throw an
-     *            interrupt, and it doesn't hog the java thread.
+     * to sleep. Like thread.sleep, except it doesn't throw an interrupt, and it
+     * doesn't hog the java thread.
      */
     public static void sleep(final long millis) throws Pausable {
         // create a temp mailbox, and wait on it.
@@ -1032,7 +398,7 @@
      * more.
      * 
      * @param pauseReason
-     *            the reason
+     * the reason
      */
     public static void pause(PauseReason pauseReason) throws Pausable {
         errNotWoven();
@@ -1197,17 +563,16 @@
     public void checkKill() {
     }
 
-    public boolean getState(){
+    public boolean getState() {
         return running.get();
     }
-    
-//    public void cancle() {
-//        //boolean result = false;
-//       // result = (timer_new.state.get() == kilim.timerhelper.Timer.SCHEDULED);
-//        // timer_new.nextExecutionTimeLong.MAX_VALUE);
-//        timer_new.setState(kilim.timerhelper.Timer.CANCELLED);
-//
-//        //return result;
-//    }
->>>>>>> 320b349d
+
+    // public void cancle() {
+    // //boolean result = false;
+    // // result = (timer_new.state.get() == kilim.timerhelper.Timer.SCHEDULED);
+    // // timer_new.nextExecutionTimeLong.MAX_VALUE);
+    // timer_new.setState(kilim.timerhelper.Timer.CANCELLED);
+    //
+    // //return result;
+    // }
 }