--- conflicted
+++ resolved
@@ -8,13 +8,6 @@
 
 import java.util.Deque;
 import java.util.concurrent.ConcurrentLinkedDeque;
-<<<<<<< HEAD
-import java.util.concurrent.ScheduledExecutorService;
-import java.util.concurrent.ScheduledFuture;
-import java.util.concurrent.TimeUnit;
-import java.util.concurrent.atomic.AtomicReference;
-=======
->>>>>>> 320b349d
 
 /**
  * A cell is a single-space buffer that supports multiple producers and a single
@@ -22,31 +15,18 @@
  * optimized for this size)
  */
 
-<<<<<<< HEAD
-public class Cell<T> implements PauseReason, EventPublisher {        
-=======
 public class Cell<T> implements PauseReason, EventPublisher {
-    Deque<EventSubscriber> srcs = new ConcurrentLinkedDeque<EventSubscriber>();
->>>>>>> 320b349d
-    public static final int SPACE_AVAILABLE = 1;
-    public static final int MSG_AVAILABLE = 2;
-    public static final int TIMED_OUT = 3;
-    public static final Event spaceAvailble = new Event(MSG_AVAILABLE);
-    public static final Event messageAvailable = new Event(SPACE_AVAILABLE);
-    public static final Event timedOut = new Event(TIMED_OUT);
-<<<<<<< HEAD
-    private static final String defaultName_ = "DEFAULT-CELL";    
-    
-    private String name_;
-    AtomicReference<T> message = new AtomicReference<T>();
-    AtomicReference<EventSubscriber> sink = new AtomicReference<EventSubscriber>();
-    Deque<EventSubscriber> srcs = new ConcurrentLinkedDeque<EventSubscriber>();
-=======
+    Deque<EventSubscriber>                 srcs             = new ConcurrentLinkedDeque<EventSubscriber>();
+    public static final int                SPACE_AVAILABLE  = 1;
+    public static final int                MSG_AVAILABLE    = 2;
+    public static final int                TIMED_OUT        = 3;
+    public static final Event              spaceAvailble    = new Event(MSG_AVAILABLE);
+    public static final Event              messageAvailable = new Event(SPACE_AVAILABLE);
+    public static final Event              timedOut         = new Event(TIMED_OUT);
     // private static final String defaultName_ = "DEFAULT-CELL";
 
-    VolatileReferenceCell<EventSubscriber> sink = new VolatileReferenceCell<EventSubscriber>();
-    VolatileReferenceCell<T> message = new VolatileReferenceCell<T>();
->>>>>>> 320b349d
+    VolatileReferenceCell<EventSubscriber> sink             = new VolatileReferenceCell<EventSubscriber>();
+    VolatileReferenceCell<T>               message          = new VolatileReferenceCell<T>();
 
     // DEBUG stuff
     // To do: move into monitorable stat object
@@ -55,42 +35,20 @@
      * public int nWastedGets = 0;
      */
     public Cell() {
-        this(defaultName_);
-    }
-
-    public Cell(String name)
-    {
-        name_ = name;
     }
 
     /**
      * Non-blocking, nonpausing get.
      * 
      * @param eo
-     *            . If non-null (and if there is no message), registers this
-     *            observer. The observer is notified with a MessageAvailable
-     *            event when a put() is done.
+     * . If non-null (and if there is no message), registers this observer. The
+     * observer is notified with a MessageAvailable event when a put() is done.
      * 
      * @return buffered message if there's one, or null
      */
     public T get(EventSubscriber eo) {
         EventSubscriber producer = null;
         T ret;
-<<<<<<< HEAD
-        if (message.get() == null) 
-        {
-            ret = null;
-            addMsgAvailableListener(eo); 
-        } 
-        else 
-        {
-            ret = message.getAndSet(null);            
-            if (srcs.size() > 0) {
-                producer = srcs.poll();
-            }
-        }        
-        if (producer != null)  {
-=======
         ret = message.get();
         if (ret == null) {
             addMsgAvailableListener(eo);
@@ -101,7 +59,6 @@
             }
         }
         if (producer != null) {
->>>>>>> 320b349d
             producer.onEvent(this, spaceAvailble);
         }
         return ret;
@@ -111,8 +68,8 @@
      * Non-blocking, nonpausing put.
      * 
      * @param eo
-     *            . If non-null, registers this observer and calls it with an
-     *            SpaceAvailable event when there's space.
+     * . If non-null, registers this observer and calls it with an
+     * SpaceAvailable event when there's space.
      * @return buffered message if there's one, or null
      */
     public boolean put(T amsg, EventSubscriber eo) {
@@ -120,13 +77,6 @@
         EventSubscriber subscriber;
         if (amsg == null)
             throw new NullPointerException("Null message supplied to put");
-<<<<<<< HEAD
-        
-        if (message.compareAndSet(null, amsg))
-        {
-        	subscriber = sink.get();
-        	sink.set(null);
-=======
 
         if (message.compareAndSet(null, amsg)) {
             subscriber = sink.get();
@@ -137,16 +87,7 @@
             if (eo != null) {
                 srcs.add(eo);
             }
->>>>>>> 320b349d
-        }
-        else
-        {
-        	ret = false;
-        	subscriber = null;
-        	if (eo != null) {
-                srcs.add(eo);
-            }
-        }        
+        }
         // notify get's subscriber that something is available
         if (subscriber != null) {
             // removeMsgAvailableListener(subscriber);
@@ -191,30 +132,13 @@
         long begin = System.currentTimeMillis();
         long time = timeoutMillis;
         while (msg == null) {
-<<<<<<< HEAD
-        	Runnable tt = new KilimRunnable() {
-                public void doWork() {
-                    Cell.this.removeMsgAvailableListener(t);
-                    t.onEvent(Cell.this, timedOut);
-                }
-            };
-	        ScheduledExecutorService scheduledExecutor = TimerManager.instance().getTimer(name_);
-	        ScheduledFuture<?> future = scheduledExecutor.schedule(tt, timeoutMillis, TimeUnit.MILLISECONDS);            
-	        Task.pause(this);   
-	        future.cancel(true);            
-            if (System.currentTimeMillis() - begin > timeoutMillis) {
-=======
             t.timer_new.setTimer(time);
             if (t.timer_new.onQueue.compareAndSet(false, true)) {
                 if (!t.scheduler.timerQueue.putnb(t.timer_new)) {
                     try {
-                        throw new Exception(
-                                "Maximum pending timers limit:"
-                                        + Integer
-                                                .getInteger(
-                                                        "kilim.maxpendingtimers",
-                                                        10000)
-                                        + " exceeded, set kilim.maxpendingtimers property");
+                        throw new Exception("Maximum pending timers limit:"
+                                + Integer.getInteger("kilim.maxpendingtimers", 10000)
+                                + " exceeded, set kilim.maxpendingtimers property");
                     } catch (Exception e) {
                         // TODO Auto-generated catch block
                         e.printStackTrace();
@@ -226,59 +150,32 @@
             removeMsgAvailableListener(t);
             time = timeoutMillis - (System.currentTimeMillis() - begin);
             if (time <= 0) {
->>>>>>> 320b349d
                 break;
             }
             msg = get(t);
         }
         return msg;
     }
-<<<<<<< HEAD
-    
-    public void addSpaceAvailableListener(EventSubscriber spcSub) {
-            srcs.add(spcSub);
-        }
-
-    public void removeSpaceAvailableListener(EventSubscriber spcSub) {
-            srcs.remove(spcSub);
-        }
-=======
 
     public void addSpaceAvailableListener(EventSubscriber spcSub) {
         srcs.add(spcSub);
     }
->>>>>>> 320b349d
 
     public void removeSpaceAvailableListener(EventSubscriber spcSub) {
         srcs.remove(spcSub);
     }
 
     public void addMsgAvailableListener(EventSubscriber msgSub) {
-<<<<<<< HEAD
-            if (sink.get() != null && sink.get() != msgSub) {
-                throw new AssertionError(
-                  "Error: A mailbox can not be shared by two consumers.  New = "
-                  + msgSub + ", Old = " + sink);
-            }
-            sink.compareAndSet(null, msgSub);            
-=======
         if (sink.get() != null && sink.get() != msgSub) {
-            throw new AssertionError(
-                    "Error: A mailbox can not be shared by two consumers.  New = "
-                            + msgSub + ", Old = " + sink);
->>>>>>> 320b349d
+            throw new AssertionError("Error: A mailbox can not be shared by two consumers.  New = "
+                    + msgSub + ", Old = " + sink);
         }
         sink.compareAndSet(null, msgSub);
     }
 
     public void removeMsgAvailableListener(EventSubscriber msgSub) {
-<<<<<<< HEAD
-    		sink.compareAndSet(msgSub, null);            
-        }
-=======
         sink.compareAndSet(msgSub, null);
     }
->>>>>>> 320b349d
 
     public boolean putnb(T msg) {
         return put(msg, null);
@@ -295,38 +192,21 @@
     public boolean put(T msg, int timeoutMillis) throws Pausable {
         final Task t = Task.getCurrentTask();
         long begin = System.currentTimeMillis();
-<<<<<<< HEAD
-      
-        while (!put(msg, t)) {
-        	Runnable tt = new KilimRunnable() {
-                public void doWork() {
-                    Cell.this.removeMsgAvailableListener(t);
-                    t.onEvent(Cell.this, timedOut);
-                }
-            };
-	        ScheduledExecutorService scheduledExecutor = TimerManager.instance().getTimer(name_);
-	        scheduledExecutor.schedule(tt, timeoutMillis, TimeUnit.MILLISECONDS);
-=======
         long time = timeoutMillis;
         while (!put(msg, t)) {
             t.timer_new.setTimer(time);
             if (t.timer_new.onQueue.compareAndSet(false, true)) {
                 if (!t.scheduler.timerQueue.putnb(t.timer_new)) {
                     try {
-                        throw new Exception(
-                                "Maximum pending timers limit:"
-                                        + Integer
-                                                .getInteger(
-                                                        "kilim.maxpendingtimers",
-                                                        10000)
-                                        + " exceeded, set kilim.maxpendingtimers property");
+                        throw new Exception("Maximum pending timers limit:"
+                                + Integer.getInteger("kilim.maxpendingtimers", 10000)
+                                + " exceeded, set kilim.maxpendingtimers property");
                     } catch (Exception e) {
                         // TODO Auto-generated catch block
                         e.printStackTrace();
                     }
                 }
             }
->>>>>>> 320b349d
             Task.pause(this);
             t.timer_new.nextExecutionTime = -1;
             removeSpaceAvailableListener(t);
@@ -380,21 +260,12 @@
     }
 
     public boolean hasMessage() {
-<<<<<<< HEAD
-            return message.get() != null;
-        }
-
-    public boolean hasSpace() {
-    		return message.get() == null;            
-        }
-=======
         return message.get() != null;
     }
 
     public boolean hasSpace() {
         return message.get() == null;
     }
->>>>>>> 320b349d
 
     /**
      * retrieve a message, blocking the thread indefinitely. Note, this is a
@@ -410,7 +281,7 @@
      * retrieve a msg, and block the Java thread for the time given.
      * 
      * @param millis
-     *            . max wait time
+     * . max wait time
      * @return null if timed out.
      */
     public T getb(final long timeoutMillis) {
@@ -431,14 +302,6 @@
     }
 
     public String toString() {
-<<<<<<< HEAD
-            return "id:" + System.identityHashCode(this) + " " + message;
-        }
-
-    // Implementation of PauseReason
-    public boolean isValid(Task t) {
-    	return (t == sink.get()) || srcs.contains(t);
-=======
         return "id:" + System.identityHashCode(this) + " " + message;
     }
 
@@ -451,6 +314,5 @@
         } else {
             return false;
         }
->>>>>>> 320b349d
     }
 }